from ..scheduler import *

import unittest
import faiss
import numpy as np


class TestScheduler(unittest.TestCase):
    def test_schedule(self):
        d = 64
        nb = 10000
        nq = 2
        nt = 5000
        xt, xb, xq = get_dataset(d, nb, nt, nq)
        file_name = "/tmp/tempfile_1"

        index = faiss.IndexFlatL2(d)
        print(index.is_trained)
        index.add(xb)
        faiss.write_index(index, file_name)
        Dref, Iref = index.search(xq, 5)

        index2 = faiss.read_index(file_name)

        scheduler_instance = Scheduler()

        # query args 1
<<<<<<< HEAD
        query_index = dict()
        query_index['index'] = [file_name]
        vectors = scheduler_instance.Search(query_index, vectors=xq, k=5)
        assert np.all(vectors == Iref)

        # query args 2
        query_index = dict()
        query_index['raw'] = xt
        # Xiaojun TODO: 'raw_id' part
        # query_index['raw_id'] = 
        query_index['dimension'] = d
        query_index['index'] = [file_name]
        
        # Xiaojun TODO: once 'raw_id' part added, open below
        # vectors = scheduler_instance.Search(query_index, vectors=xq, k=5)
        
=======
        # query_index = dict()
        # query_index['index'] = [file_name]
        # vectors = schuduler_instance.search(query_index, vectors=xq, k=5)
        # assert np.all(vectors == Iref)

        # query args 2
        # query_index = dict()
        # query_index['raw'] = xt
        # query_index['dimension'] = d
        # query_index['index'] = [file_name]
        # vectors = schuduler_instance.search(query_index, vectors=xq, k=5)
>>>>>>> 77a0880a
        # print("success")


def get_dataset(d, nb, nt, nq):
    """A dataset that is not completely random but still challenging to
    index
    """
    d1 = 10  # intrinsic dimension (more or less)
    n = nb + nt + nq
    rs = np.random.RandomState(1338)
    x = rs.normal(size=(n, d1))
    x = np.dot(x, rs.rand(d1, d))
    # now we have a d1-dim ellipsoid in d-dimensional space
    # higher factor (>4) -> higher frequency -> less linear
    x = x * (rs.rand(d) * 4 + 0.1)
    x = np.sin(x)
    x = x.astype('float32')
    return x[:nt], x[nt:-nq], x[-nq:]


if __name__ == "__main__":
    unittest.main()<|MERGE_RESOLUTION|>--- conflicted
+++ resolved
@@ -25,7 +25,6 @@
         scheduler_instance = Scheduler()
 
         # query args 1
-<<<<<<< HEAD
         query_index = dict()
         query_index['index'] = [file_name]
         vectors = scheduler_instance.Search(query_index, vectors=xq, k=5)
@@ -38,23 +37,10 @@
         # query_index['raw_id'] = 
         query_index['dimension'] = d
         query_index['index'] = [file_name]
-        
+
         # Xiaojun TODO: once 'raw_id' part added, open below
         # vectors = scheduler_instance.Search(query_index, vectors=xq, k=5)
-        
-=======
-        # query_index = dict()
-        # query_index['index'] = [file_name]
-        # vectors = schuduler_instance.search(query_index, vectors=xq, k=5)
-        # assert np.all(vectors == Iref)
 
-        # query args 2
-        # query_index = dict()
-        # query_index['raw'] = xt
-        # query_index['dimension'] = d
-        # query_index['index'] = [file_name]
-        # vectors = schuduler_instance.search(query_index, vectors=xq, k=5)
->>>>>>> 77a0880a
         # print("success")
 
 
