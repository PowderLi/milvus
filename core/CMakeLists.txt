#-------------------------------------------------------------------------------
# Licensed to the Apache Software Foundation (ASF) under one
# or more contributor license agreements.  See the NOTICE file
# distributed with this work for additional information
# regarding copyright ownership.  The ASF licenses this file
# to you under the Apache License, Version 2.0 (the
# "License"); you may not use this file except in compliance
# with the License.  You may obtain a copy of the License at
#
#   http:#www.apache.org/licenses/LICENSE-2.0
#
# Unless required by applicable law or agreed to in writing,
# software distributed under the License is distributed on an
# "AS IS" BASIS, WITHOUT WARRANTIES OR CONDITIONS OF ANY
# KIND, either express or implied.  See the License for the
# specific language governing permissions and limitations
# under the License.
#-------------------------------------------------------------------------------


cmake_minimum_required(VERSION 3.14)
message(STATUS "Building using CMake version: ${CMAKE_VERSION}")

set(CMAKE_MODULE_PATH ${CMAKE_MODULE_PATH} "${CMAKE_CURRENT_SOURCE_DIR}/cmake")

MACRO(GET_CURRENT_TIME CURRENT_TIME)
    execute_process(COMMAND "date" +"%Y-%m-%d %H:%M.%S" OUTPUT_VARIABLE ${CURRENT_TIME})
ENDMACRO(GET_CURRENT_TIME)

GET_CURRENT_TIME(BUILD_TIME)
string(REGEX REPLACE "\n" "" BUILD_TIME ${BUILD_TIME})
message(STATUS "Build time = ${BUILD_TIME}")

MACRO (GET_GIT_BRANCH_NAME GIT_BRANCH_NAME)
    execute_process(COMMAND "git" rev-parse --abbrev-ref HEAD OUTPUT_VARIABLE ${GIT_BRANCH_NAME})
    if(GIT_BRANCH_NAME STREQUAL "")
        execute_process(COMMAND "git" symbolic-ref --short -q HEAD OUTPUT_VARIABLE ${GIT_BRANCH_NAME})
    endif()
ENDMACRO (GET_GIT_BRANCH_NAME)

GET_GIT_BRANCH_NAME(GIT_BRANCH_NAME)
message(STATUS "GIT_BRANCH_NAME = ${GIT_BRANCH_NAME}")
if(NOT GIT_BRANCH_NAME STREQUAL "")
    string(REGEX REPLACE "\n" "" GIT_BRANCH_NAME ${GIT_BRANCH_NAME})
endif ()

set(MILVUS_VERSION "${GIT_BRANCH_NAME}")
string(REGEX MATCH "[0-9]+\\.[0-9]+\\.[0-9]" MILVUS_VERSION "${MILVUS_VERSION}")

if (CMAKE_BUILD_TYPE STREQUAL "Release")
    set(BUILD_TYPE "Release")
else ()
    set(BUILD_TYPE "Debug")
endif ()
message(STATUS "Build type = ${BUILD_TYPE}")

project(milvus VERSION "${MILVUS_VERSION}")
project(milvus_engine LANGUAGES CXX)

unset(CMAKE_EXPORT_COMPILE_COMMANDS CACHE)
set(CMAKE_EXPORT_COMPILE_COMMANDS ON)

set(MILVUS_VERSION_MAJOR "${milvus_VERSION_MAJOR}")
set(MILVUS_VERSION_MINOR "${milvus_VERSION_MINOR}")
set(MILVUS_VERSION_PATCH "${milvus_VERSION_PATCH}")

if (MILVUS_VERSION_MAJOR STREQUAL ""
        OR MILVUS_VERSION_MINOR STREQUAL ""
        OR MILVUS_VERSION_PATCH STREQUAL "")
    message(WARNING "Failed to determine Milvus version from git branch name")
<<<<<<< HEAD
    set(MILVUS_VERSION "0.5.0")
endif ()
=======
    set(MILVUS_VERSION "0.5.2")
endif()
>>>>>>> ea505c86

message(STATUS "Build version = ${MILVUS_VERSION}")
configure_file(${CMAKE_CURRENT_SOURCE_DIR}/src/config.h.in ${CMAKE_CURRENT_SOURCE_DIR}/src/config.h @ONLY)

message(STATUS "Milvus version: "
        "${MILVUS_VERSION_MAJOR}.${MILVUS_VERSION_MINOR}.${MILVUS_VERSION_PATCH} "
        "(full: '${MILVUS_VERSION}')")

set(CMAKE_CXX_STANDARD 14)
set(CMAKE_CXX_STANDARD_REQUIRED on)

if (CMAKE_SYSTEM_PROCESSOR MATCHES "(x86)|(X86)|(amd64)|(AMD64)")
    message(STATUS "Building milvus_engine on x86 architecture")
    set(MILVUS_BUILD_ARCH x86_64)
elseif (CMAKE_SYSTEM_PROCESSOR MATCHES "(ppc)")
    message(STATUS "Building milvus_engine on ppc architecture")
    set(MILVUS_BUILD_ARCH ppc64le)
else ()
    message(WARNING "Unknown processor type")
    message(WARNING "CMAKE_SYSTEM_PROCESSOR=${CMAKE_SYSTEM_PROCESSOR}")
    set(MILVUS_BUILD_ARCH unknown)
endif ()

# Ensure that a default make is set
if ("${MAKE}" STREQUAL "")
    if (NOT MSVC)
        find_program(MAKE make)
    endif ()
endif ()

find_path(MYSQL_INCLUDE_DIR
        NAMES "mysql.h"
        PATH_SUFFIXES "mysql")
if (${MYSQL_INCLUDE_DIR} STREQUAL "MYSQL_INCLUDE_DIR-NOTFOUND")
    message(FATAL_ERROR "Could not found MySQL include directory")
else ()
    include_directories(${MYSQL_INCLUDE_DIR})
endif ()

set(MILVUS_SOURCE_DIR ${PROJECT_SOURCE_DIR})
set(MILVUS_BINARY_DIR ${PROJECT_BINARY_DIR})
set(MILVUS_ENGINE_SRC ${PROJECT_SOURCE_DIR}/src)

include(ExternalProject)
include(DefineOptions)
include(BuildUtils)
include(ThirdPartyPackages)

set(MILVUS_GPU_VERSION false)
if (MILVUS_CPU_VERSION)
    message(STATUS "Building Milvus CPU version")
    add_compile_definitions("MILVUS_CPU_VERSION")
else ()
    message(STATUS "Building Milvus GPU version")
    set(MILVUS_GPU_VERSION true)
    add_compile_definitions("MILVUS_GPU_VERSION")
    enable_language(CUDA)
    find_package(CUDA 10 REQUIRED)
    set(CUDA_NVCC_FLAGS "${CUDA_NVCC_FLAGS} -Xcompiler -fPIC -std=c++11 -D_FORCE_INLINES --expt-extended-lambda")
endif ()

if (CMAKE_BUILD_TYPE STREQUAL "Release")
    set(CMAKE_CXX_FLAGS "${CMAKE_CXX_FLAGS} -O3 -fPIC -DELPP_THREAD_SAFE -fopenmp")
    if (MILVUS_GPU_VERSION)
        set(CUDA_NVCC_FLAGS "${CUDA_NVCC_FLAGS} -O3")
    endif ()
else ()
    set(CMAKE_CXX_FLAGS "${CMAKE_CXX_FLAGS} -O0 -g -fPIC -DELPP_THREAD_SAFE -fopenmp")
    if (MILVUS_GPU_VERSION)
        set(CUDA_NVCC_FLAGS "${CUDA_NVCC_FLAGS} -O0 -g")
    endif ()
endif ()

if (CUSTOMIZATION)
    add_definitions(-DCUSTOMIZATION)
endif (CUSTOMIZATION)

config_summary()
add_subdirectory(src)

if (BUILD_UNIT_TEST STREQUAL "ON")
    if (BUILD_COVERAGE STREQUAL "ON")
        set(CMAKE_CXX_FLAGS "${CMAKE_CXX_FLAGS} -fprofile-arcs -ftest-coverage")
    endif ()
    add_subdirectory(${CMAKE_CURRENT_SOURCE_DIR}/unittest)
endif ()

add_custom_target(Clean-All COMMAND ${CMAKE_BUILD_TOOL} clean)

if ("${MILVUS_DB_PATH}" STREQUAL "")
    set(MILVUS_DB_PATH "/tmp/milvus")
endif ()
configure_file(${CMAKE_CURRENT_SOURCE_DIR}/conf/server_config.template ${CMAKE_CURRENT_SOURCE_DIR}/conf/server_config.yaml)
configure_file(${CMAKE_CURRENT_SOURCE_DIR}/conf/log_config.template ${CMAKE_CURRENT_SOURCE_DIR}/conf/log_config.conf)

install(DIRECTORY scripts/
        DESTINATION scripts
        FILE_PERMISSIONS OWNER_EXECUTE OWNER_WRITE OWNER_READ
        GROUP_EXECUTE GROUP_READ
        WORLD_EXECUTE WORLD_READ
        FILES_MATCHING PATTERN "*.sh")
install(FILES
        conf/server_config.yaml
        conf/log_config.conf
        DESTINATION
        conf)

find_package(Python COMPONENTS Interpreter Development)
find_package(ClangTools)
set(BUILD_SUPPORT_DIR "${CMAKE_SOURCE_DIR}/build-support")

#
# "make lint" target
#
if (NOT MILVUS_VERBOSE_LINT)
    set(MILVUS_LINT_QUIET "--quiet")
endif ()

if (NOT LINT_EXCLUSIONS_FILE)
    # source files matching a glob from a line in this file
    # will be excluded from linting (cpplint, clang-tidy, clang-format)
    set(LINT_EXCLUSIONS_FILE ${BUILD_SUPPORT_DIR}/lint_exclusions.txt)
endif ()

find_program(CPPLINT_BIN NAMES cpplint cpplint.py HINTS ${BUILD_SUPPORT_DIR})
message(STATUS "Found cpplint executable at ${CPPLINT_BIN}")

#
# "make lint" targets
#
add_custom_target(lint
        ${PYTHON_EXECUTABLE}
        ${BUILD_SUPPORT_DIR}/run_cpplint.py
        --cpplint_binary
        ${CPPLINT_BIN}
        --exclude_globs
        ${LINT_EXCLUSIONS_FILE}
        --source_dir
        ${CMAKE_CURRENT_SOURCE_DIR}
        ${MILVUS_LINT_QUIET})

#
# "make clang-format" and "make check-clang-format" targets
#
if (${CLANG_FORMAT_FOUND})
    # runs clang format and updates files in place.
    add_custom_target(clang-format
            ${PYTHON_EXECUTABLE}
            ${BUILD_SUPPORT_DIR}/run_clang_format.py
            --clang_format_binary
            ${CLANG_FORMAT_BIN}
            --exclude_globs
            ${LINT_EXCLUSIONS_FILE}
            --source_dir
            ${CMAKE_CURRENT_SOURCE_DIR}/src
            --fix
            ${MILVUS_LINT_QUIET})

    # runs clang format and exits with a non-zero exit code if any files need to be reformatted
    add_custom_target(check-clang-format
            ${PYTHON_EXECUTABLE}
            ${BUILD_SUPPORT_DIR}/run_clang_format.py
            --clang_format_binary
            ${CLANG_FORMAT_BIN}
            --exclude_globs
            ${LINT_EXCLUSIONS_FILE}
            --source_dir
            ${CMAKE_CURRENT_SOURCE_DIR}/src
            ${MILVUS_LINT_QUIET})
endif ()

#
# "make clang-tidy" and "make check-clang-tidy" targets
#
if (${CLANG_TIDY_FOUND})
    # runs clang-tidy and attempts to fix any warning automatically
    add_custom_target(clang-tidy
            ${PYTHON_EXECUTABLE}
            ${BUILD_SUPPORT_DIR}/run_clang_tidy.py
            --clang_tidy_binary
            ${CLANG_TIDY_BIN}
            --exclude_globs
            ${LINT_EXCLUSIONS_FILE}
            --compile_commands
            ${CMAKE_BINARY_DIR}/compile_commands.json
            --source_dir
            ${CMAKE_CURRENT_SOURCE_DIR}/src
            --fix
            ${MILVUS_LINT_QUIET})

    # runs clang-tidy and exits with a non-zero exit code if any errors are found.
    add_custom_target(check-clang-tidy
            ${PYTHON_EXECUTABLE}
            ${BUILD_SUPPORT_DIR}/run_clang_tidy.py
            --clang_tidy_binary
            ${CLANG_TIDY_BIN}
            --exclude_globs
            ${LINT_EXCLUSIONS_FILE}
            --compile_commands
            ${CMAKE_BINARY_DIR}/compile_commands.json
            --source_dir
            ${CMAKE_CURRENT_SOURCE_DIR}/src
            ${MILVUS_LINT_QUIET})
endif ()<|MERGE_RESOLUTION|>--- conflicted
+++ resolved
@@ -68,13 +68,8 @@
         OR MILVUS_VERSION_MINOR STREQUAL ""
         OR MILVUS_VERSION_PATCH STREQUAL "")
     message(WARNING "Failed to determine Milvus version from git branch name")
-<<<<<<< HEAD
-    set(MILVUS_VERSION "0.5.0")
-endif ()
-=======
-    set(MILVUS_VERSION "0.5.2")
+    set(MILVUS_VERSION "0.6.0")
 endif()
->>>>>>> ea505c86
 
 message(STATUS "Build version = ${MILVUS_VERSION}")
 configure_file(${CMAKE_CURRENT_SOURCE_DIR}/src/config.h.in ${CMAKE_CURRENT_SOURCE_DIR}/src/config.h @ONLY)
