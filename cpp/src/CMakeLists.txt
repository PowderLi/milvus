--- conflicted
+++ resolved
@@ -97,15 +97,7 @@
             pthread
             libgomp.a
             libgfortran.a
-<<<<<<< HEAD
-            libsqlite3.a
-            libprometheus-cpp-push.a
-            libprometheus-cpp-pull.a
-            libprometheus-cpp-core.a
-=======
-            libquadmath.a
             ${CUDA_TOOLKIT_ROOT_DIR}/lib64/stubs/libnvidia-ml.so
->>>>>>> 8af17490
             )
 endif ()
 
